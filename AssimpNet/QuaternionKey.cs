﻿/*
* Copyright (c) 2012-2020 AssimpNet - Nicholas Woodfield
* 
* Permission is hereby granted, free of charge, to any person obtaining a copy
* of this software and associated documentation files (the "Software"), to deal
* in the Software without restriction, including without limitation the rights
* to use, copy, modify, merge, publish, distribute, sublicense, and/or sell
* copies of the Software, and to permit persons to whom the Software is
* furnished to do so, subject to the following conditions:
* 
* The above copyright notice and this permission notice shall be included in
* all copies or substantial portions of the Software.
* 
* THE SOFTWARE IS PROVIDED "AS IS", WITHOUT WARRANTY OF ANY KIND, EXPRESS OR
* IMPLIED, INCLUDING BUT NOT LIMITED TO THE WARRANTIES OF MERCHANTABILITY,
* FITNESS FOR A PARTICULAR PURPOSE AND NONINFRINGEMENT. IN NO EVENT SHALL THE
* AUTHORS OR COPYRIGHT HOLDERS BE LIABLE FOR ANY CLAIM, DAMAGES OR OTHER
* LIABILITY, WHETHER IN AN ACTION OF CONTRACT, TORT OR OTHERWISE, ARISING FROM,
* OUT OF OR IN CONNECTION WITH THE SOFTWARE OR THE USE OR OTHER DEALINGS IN
* THE SOFTWARE.
*/

using System.Numerics;
using System.Runtime.InteropServices;

namespace Assimp
{
    /// <summary>
    /// Time-value pair specifying a rotation for a given time.
    /// </summary>
    /// <param name="Time">The time of this key.</param>
    /// <param name="Value">The rotation of this key.</param>
    [StructLayout(LayoutKind.Sequential)]
    public record struct QuaternionKey(double Time, Quaternion Value)
    {
        /// <summary>
<<<<<<< HEAD
=======
        /// The time of this key.
        /// </summary>
        public double Time;

        /// <summary>
        /// The rotation of this key.
        /// </summary>
        public Quaternion Value;

        /// <summary>
        /// The interpolation setting of this key.
        /// </summary>
        public AnimationInterpolation Interpolation = AnimationInterpolation.Linear;

        /// <summary>
        /// Constructs a new QuaternionKey.
        /// </summary>
        /// <param name="time">Time of the key.</param>
        /// <param name="rot">Quaternion rotation at the time frame.</param>
        public QuaternionKey(double time, Quaternion rot)
        {
            Time = time;
            Value = rot;
        }

        /// <summary>
        /// Tests equality between two keys.
        /// </summary>
        /// <param name="a">The first key</param>
        /// <param name="b">The second key</param>
        /// <returns>True if the key's rotations are the same, false otherwise.</returns>
        public static bool operator ==(QuaternionKey a, QuaternionKey b)
        {
            return a.Value == b.Value;
        }

        /// <summary>
        /// Tests inequality between two keys.
        /// </summary>
        /// <param name="a">The first key</param>
        /// <param name="b">The second key</param>
        /// <returns>True if the key's rotations are not the same, false otherwise.</returns>
        public static bool operator !=(QuaternionKey a, QuaternionKey b)
        {
            return a.Value != b.Value;
        }

        /// <summary>
>>>>>>> 78fe44fe
        /// Tests inequality between two keys.
        /// </summary>
        /// <param name="a">The first key</param>
        /// <param name="b">The second key</param>
        /// <returns>True if the first key's time is less than the second key's.</returns>
        public static bool operator <(QuaternionKey a, QuaternionKey b) => a.Time < b.Time;

        /// <summary>
        /// Tests inequality between two keys.
        /// </summary>
        /// <param name="a">The first key</param>
        /// <param name="b">The second key</param>
        /// <returns>True if the first key's time is greater than the second key's.</returns>
        public static bool operator >(QuaternionKey a, QuaternionKey b) => a.Time > b.Time;

        /// <summary>
        /// Tests equality between this key and another.
        /// </summary>
        /// <param name="key">Other key to test</param>
        /// <returns>True if their rotations are equal.</returns>
        public bool Equals(QuaternionKey key) => Value == key.Value;

        /// <summary>
        /// Returns a hash code for this instance.
        /// </summary>
        /// <returns>
        /// A hash code for this instance, suitable for use in hashing algorithms and data structures like a hash table. 
        /// </returns>
        public override int GetHashCode() => Value.GetHashCode();
    }
}
<|MERGE_RESOLUTION|>--- conflicted
+++ resolved
@@ -1,118 +1,67 @@
-﻿/*
-* Copyright (c) 2012-2020 AssimpNet - Nicholas Woodfield
-* 
-* Permission is hereby granted, free of charge, to any person obtaining a copy
-* of this software and associated documentation files (the "Software"), to deal
-* in the Software without restriction, including without limitation the rights
-* to use, copy, modify, merge, publish, distribute, sublicense, and/or sell
-* copies of the Software, and to permit persons to whom the Software is
-* furnished to do so, subject to the following conditions:
-* 
-* The above copyright notice and this permission notice shall be included in
-* all copies or substantial portions of the Software.
-* 
-* THE SOFTWARE IS PROVIDED "AS IS", WITHOUT WARRANTY OF ANY KIND, EXPRESS OR
-* IMPLIED, INCLUDING BUT NOT LIMITED TO THE WARRANTIES OF MERCHANTABILITY,
-* FITNESS FOR A PARTICULAR PURPOSE AND NONINFRINGEMENT. IN NO EVENT SHALL THE
-* AUTHORS OR COPYRIGHT HOLDERS BE LIABLE FOR ANY CLAIM, DAMAGES OR OTHER
-* LIABILITY, WHETHER IN AN ACTION OF CONTRACT, TORT OR OTHERWISE, ARISING FROM,
-* OUT OF OR IN CONNECTION WITH THE SOFTWARE OR THE USE OR OTHER DEALINGS IN
-* THE SOFTWARE.
-*/
-
-using System.Numerics;
-using System.Runtime.InteropServices;
-
-namespace Assimp
-{
-    /// <summary>
-    /// Time-value pair specifying a rotation for a given time.
-    /// </summary>
-    /// <param name="Time">The time of this key.</param>
-    /// <param name="Value">The rotation of this key.</param>
-    [StructLayout(LayoutKind.Sequential)]
-    public record struct QuaternionKey(double Time, Quaternion Value)
-    {
-        /// <summary>
-<<<<<<< HEAD
-=======
-        /// The time of this key.
-        /// </summary>
-        public double Time;
-
-        /// <summary>
-        /// The rotation of this key.
-        /// </summary>
-        public Quaternion Value;
-
-        /// <summary>
-        /// The interpolation setting of this key.
-        /// </summary>
-        public AnimationInterpolation Interpolation = AnimationInterpolation.Linear;
-
-        /// <summary>
-        /// Constructs a new QuaternionKey.
-        /// </summary>
-        /// <param name="time">Time of the key.</param>
-        /// <param name="rot">Quaternion rotation at the time frame.</param>
-        public QuaternionKey(double time, Quaternion rot)
-        {
-            Time = time;
-            Value = rot;
-        }
-
-        /// <summary>
-        /// Tests equality between two keys.
-        /// </summary>
-        /// <param name="a">The first key</param>
-        /// <param name="b">The second key</param>
-        /// <returns>True if the key's rotations are the same, false otherwise.</returns>
-        public static bool operator ==(QuaternionKey a, QuaternionKey b)
-        {
-            return a.Value == b.Value;
-        }
-
-        /// <summary>
-        /// Tests inequality between two keys.
-        /// </summary>
-        /// <param name="a">The first key</param>
-        /// <param name="b">The second key</param>
-        /// <returns>True if the key's rotations are not the same, false otherwise.</returns>
-        public static bool operator !=(QuaternionKey a, QuaternionKey b)
-        {
-            return a.Value != b.Value;
-        }
-
-        /// <summary>
->>>>>>> 78fe44fe
-        /// Tests inequality between two keys.
-        /// </summary>
-        /// <param name="a">The first key</param>
-        /// <param name="b">The second key</param>
-        /// <returns>True if the first key's time is less than the second key's.</returns>
-        public static bool operator <(QuaternionKey a, QuaternionKey b) => a.Time < b.Time;
-
-        /// <summary>
-        /// Tests inequality between two keys.
-        /// </summary>
-        /// <param name="a">The first key</param>
-        /// <param name="b">The second key</param>
-        /// <returns>True if the first key's time is greater than the second key's.</returns>
-        public static bool operator >(QuaternionKey a, QuaternionKey b) => a.Time > b.Time;
-
-        /// <summary>
-        /// Tests equality between this key and another.
-        /// </summary>
-        /// <param name="key">Other key to test</param>
-        /// <returns>True if their rotations are equal.</returns>
-        public bool Equals(QuaternionKey key) => Value == key.Value;
-
-        /// <summary>
-        /// Returns a hash code for this instance.
-        /// </summary>
-        /// <returns>
-        /// A hash code for this instance, suitable for use in hashing algorithms and data structures like a hash table. 
-        /// </returns>
-        public override int GetHashCode() => Value.GetHashCode();
-    }
-}
+﻿/*
+* Copyright (c) 2012-2020 AssimpNet - Nicholas Woodfield
+* 
+* Permission is hereby granted, free of charge, to any person obtaining a copy
+* of this software and associated documentation files (the "Software"), to deal
+* in the Software without restriction, including without limitation the rights
+* to use, copy, modify, merge, publish, distribute, sublicense, and/or sell
+* copies of the Software, and to permit persons to whom the Software is
+* furnished to do so, subject to the following conditions:
+* 
+* The above copyright notice and this permission notice shall be included in
+* all copies or substantial portions of the Software.
+* 
+* THE SOFTWARE IS PROVIDED "AS IS", WITHOUT WARRANTY OF ANY KIND, EXPRESS OR
+* IMPLIED, INCLUDING BUT NOT LIMITED TO THE WARRANTIES OF MERCHANTABILITY,
+* FITNESS FOR A PARTICULAR PURPOSE AND NONINFRINGEMENT. IN NO EVENT SHALL THE
+* AUTHORS OR COPYRIGHT HOLDERS BE LIABLE FOR ANY CLAIM, DAMAGES OR OTHER
+* LIABILITY, WHETHER IN AN ACTION OF CONTRACT, TORT OR OTHERWISE, ARISING FROM,
+* OUT OF OR IN CONNECTION WITH THE SOFTWARE OR THE USE OR OTHER DEALINGS IN
+* THE SOFTWARE.
+*/
+
+using System.Numerics;
+using System.Runtime.InteropServices;
+
+namespace Assimp
+{
+    /// <summary>
+    /// Time-value pair specifying a rotation for a given time.
+    /// </summary>
+    /// <param name="Time">The time of this key.</param>
+    /// <param name="Value">The rotation of this key.</param>
+    [StructLayout(LayoutKind.Sequential)]
+    public record struct QuaternionKey(double Time, Quaternion Value, AnimationInterpolation Interpolation = AnimationInterpolation.Linear)
+    {
+        /// <summary>
+        /// Tests inequality between two keys.
+        /// </summary>
+        /// <param name="a">The first key</param>
+        /// <param name="b">The second key</param>
+        /// <returns>True if the first key's time is less than the second key's.</returns>
+        public static bool operator <(QuaternionKey a, QuaternionKey b) => a.Time < b.Time;
+
+        /// <summary>
+        /// Tests inequality between two keys.
+        /// </summary>
+        /// <param name="a">The first key</param>
+        /// <param name="b">The second key</param>
+        /// <returns>True if the first key's time is greater than the second key's.</returns>
+        public static bool operator >(QuaternionKey a, QuaternionKey b) => a.Time > b.Time;
+
+        /// <summary>
+        /// Tests equality between this key and another.
+        /// </summary>
+        /// <param name="key">Other key to test</param>
+        /// <returns>True if their rotations are equal.</returns>
+        public bool Equals(QuaternionKey key) => Value == key.Value;
+
+        /// <summary>
+        /// Returns a hash code for this instance.
+        /// </summary>
+        /// <returns>
+        /// A hash code for this instance, suitable for use in hashing algorithms and data structures like a hash table. 
+        /// </returns>
+        public override int GetHashCode() => Value.GetHashCode();
+    }
+}